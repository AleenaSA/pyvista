--- conflicted
+++ resolved
@@ -1649,10 +1649,5 @@
     output, n_collision = cube.collision(hexbeam)
     assert isinstance(output, pyvista.PolyData)
     assert n_collision > 40
-<<<<<<< HEAD
     assert 'ContactCells' in output.field_data
-    assert output.is_all_triangles()
-=======
-    assert 'ContactCells' in output.field_arrays
-    assert output.is_all_triangles
->>>>>>> f0be0865
+    assert output.is_all_triangles